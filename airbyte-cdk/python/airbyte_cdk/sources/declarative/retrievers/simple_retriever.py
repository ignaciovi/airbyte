--- conflicted
+++ resolved
@@ -25,10 +25,7 @@
         primary_key,
         requester: Requester,
         record_selector: HttpSelector,
-<<<<<<< HEAD
-=======
         config: Config,
->>>>>>> 403521d3
         paginator: Optional[Paginator] = None,
         stream_slicer: Optional[StreamSlicer] = SingleSlice(),
     ):
