--- conflicted
+++ resolved
@@ -4,11 +4,7 @@
 import React, { useMemo } from "react";
 import { FormattedDateParts, FormattedMessage, FormattedTimeParts } from "react-intl";
 
-<<<<<<< HEAD
-import { StatusIcon } from "components";
 import { ProgressBar } from "components/ProgressBar";
-=======
->>>>>>> 5d34b4eb
 import { Cell, Row } from "components/SimpleTableComponents";
 import { StatusIcon } from "components/ui/StatusIcon";
 
