--- conflicted
+++ resolved
@@ -81,7 +81,6 @@
 ): ITableDataItem[] => {
   const connectType = type === "source" ? "destination" : "source";
 
-<<<<<<< HEAD
   return connections.map((connection) => ({
     connectionId: connection.connectionId,
     name: connection.name,
@@ -92,7 +91,7 @@
     connectorName:
       type === "connection"
         ? `${connection.destination?.destinationName} - ${connection.destination?.name}`
-        : connection[connectType]?.name || "",
+        : getConnectorTypeName(connection[connectType]),
     lastSync: connection.latestSyncJobCreatedAt,
     enabled: connection.status === ConnectionStatus.active,
     scheduleData: connection.scheduleData,
@@ -103,38 +102,6 @@
     connectorIcon: type === "destination" ? connection.source.icon : connection.destination.icon,
     entityIcon: type === "destination" ? connection.destination.icon : connection.source.icon,
   }));
-=======
-  return connections.map((connection) => {
-    const sourceIcon = sourceDefinitions.find(
-      (definition) => definition.sourceDefinitionId === connection.source.sourceDefinitionId
-    )?.icon;
-    const destinationIcon = destinationDefinitions.find(
-      (definition) => definition.destinationDefinitionId === connection.destination.destinationDefinitionId
-    )?.icon;
-
-    return {
-      connectionId: connection.connectionId,
-      name: connection.name,
-      entityName:
-        type === "connection"
-          ? `${connection.source?.sourceName} - ${connection.source?.name}`
-          : connection[connectType]?.name || "",
-      connectorName:
-        type === "connection"
-          ? `${connection.destination?.destinationName} - ${connection.destination?.name}`
-          : getConnectorTypeName(connection[connectType]),
-      lastSync: connection.latestSyncJobCreatedAt,
-      enabled: connection.status === ConnectionStatus.active,
-      scheduleData: connection.scheduleData,
-      scheduleType: connection.scheduleType,
-      status: connection.status,
-      isSyncing: connection.isSyncing,
-      lastSyncStatus: getConnectionSyncStatus(connection.status, connection.latestSyncJobStatus),
-      connectorIcon: type === "destination" ? sourceIcon : destinationIcon,
-      entityIcon: type === "destination" ? destinationIcon : sourceIcon,
-    };
-  });
->>>>>>> 3939ff34
 };
 
 export const getConnectionSyncStatus = (
