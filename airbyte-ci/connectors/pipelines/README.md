--- conflicted
+++ resolved
@@ -424,15 +424,10 @@
 
 ## Changelog
 | Version | PR                                                         | Description                                                                                               |
-<<<<<<< HEAD
-| ------- | ---------------------------------------------------------- | --------------------------------------------------------------------------------------------------------- |
-| 1.10.0   | [#31412](https://github.com/airbytehq/airbyte/pull/31412)  | Run airbyte-ci from any where in airbyte project                                                          |
-| 1.9.3   | [#31457](https://github.com/airbytehq/airbyte/pull/31457)  | Improve the connector documentation for connectors migrated to our base image.                              |
-=======
 |---------| ---------------------------------------------------------- | --------------------------------------------------------------------------------------------------------- |
+| 1.10.0  | [#31412](https://github.com/airbytehq/airbyte/pull/31412)  | Run airbyte-ci from any where in airbyte project                                                          |
 | 1.9.4   | [#31478](https://github.com/airbytehq/airbyte/pull/31478)  | Fix running tests for connector-ops package.                                                              |
 | 1.9.3   | [#31457](https://github.com/airbytehq/airbyte/pull/31457)  | Improve the connector documentation for connectors migrated to our base image.                            |
->>>>>>> cf733f18
 | 1.9.2   | [#31426](https://github.com/airbytehq/airbyte/pull/31426)  | Concurrent execution of java connectors tests.                                                            |
 | 1.9.1   | [#31455](https://github.com/airbytehq/airbyte/pull/31455)  | Fix `None` docker credentials on publish.                                                                 |
 | 1.9.0   | [#30520](https://github.com/airbytehq/airbyte/pull/30520)  | New commands: `bump-version`, `upgrade-base-image`, `migrate-to-base-image`.                              |
