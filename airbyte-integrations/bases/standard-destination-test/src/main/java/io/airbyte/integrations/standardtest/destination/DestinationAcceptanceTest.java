--- conflicted
+++ resolved
@@ -1801,16 +1801,8 @@
         throws Exception {
       final JsonNode testCases =
           Jsons.deserialize(MoreResources.readResource(NAMESPACE_TEST_CASES_JSON));
-      final var randomSuffix = Strings.addRandomSuffix("", "_", 5);
       return MoreIterators.toList(testCases.elements()).stream()
           .filter(testCase -> testCase.get("enabled").asBoolean())
-<<<<<<< HEAD
-          .map(testCase -> Arguments.of(
-              testCase.get("id").asText(),
-              // Randomise namespace to avoid collisions between tests.
-              testCase.get("namespace").asText() + randomSuffix,
-              testCase.get("normalized").asText() + randomSuffix));
-=======
           .map(testCase -> {
             final String randomSuffix = Strings.addRandomSuffix("", "", 5);
             return Arguments.of(
@@ -1819,7 +1811,6 @@
                 testCase.get("namespace").asText() + randomSuffix,
                 testCase.get("normalized").asText() + randomSuffix);
           });
->>>>>>> ab04c3b2
     }
 
   }
