--- conflicted
+++ resolved
@@ -110,15 +110,10 @@
     assert stream.breakdowns == []
     assert stream.action_breakdowns == []
 
-<<<<<<< HEAD
-def test_custom_ads_insights_action_report_times():
-    kwargs = {"api": None, "start_date": pendulum.now(), "end_date": pendulum.now(), "insights_lookback_window": 1, "action_breakdowns": ["action_destination"], "breakdowns": []}
-=======
 
 def test_custom_ads_insights_action_report_times():
     kwargs = {"api": None, "start_date": pendulum.now(), "end_date": pendulum.now(
     ), "insights_lookback_window": 1, "action_breakdowns": ["action_destination"], "breakdowns": []}
->>>>>>> 91e77946
     stream = AdsInsights(**kwargs)
     assert stream.action_report_time == "mixed"
 
