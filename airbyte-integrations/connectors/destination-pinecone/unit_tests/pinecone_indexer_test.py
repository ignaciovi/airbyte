#
# Copyright (c) 2023 Airbyte, Inc., all rights reserved.
#

from unittest.mock import ANY, MagicMock, Mock, call, patch

import pytest
from airbyte_cdk.models import ConfiguredAirbyteCatalog
from destination_pinecone.config import PineconeIndexingModel
from destination_pinecone.indexer import PineconeIndexer
from pinecone import IndexDescription


def create_pinecone_indexer():
    config = PineconeIndexingModel(mode="pinecone", pinecone_environment="myenv", pinecone_key="mykey", index="myindex")
    indexer = PineconeIndexer(config, 3)

    indexer.pinecone_index.delete = MagicMock()
    indexer.pinecone_index.upsert = MagicMock()
    indexer.pinecone_index.query = MagicMock()
    return indexer


def create_index_description(dimensions=3, pod_type="p1"):
    return IndexDescription(
        name="",
        metric="",
        replicas=1,
        dimension=dimensions,
        shards=1,
        pods=1,
        pod_type=pod_type,
        status=None,
        metadata_config=None,
        source_collection=None,
    )


@pytest.fixture(scope="module", autouse=True)
def mock_describe_index():
    with patch("pinecone.describe_index") as mock:
        mock.return_value = create_index_description()
        yield mock


def test_pinecone_index_upsert_and_delete(mock_describe_index):
    indexer = create_pinecone_indexer()
    indexer._pod_type = "p1"
    indexer.index(
        [
            Mock(page_content="test", metadata={"_ab_stream": "abc"}, embedding=[1, 2, 3]),
            Mock(page_content="test2", metadata={"_ab_stream": "abc"}, embedding=[4, 5, 6]),
        ],
        "ns1",
<<<<<<< HEAD
        "some_stream"
    )
    indexer.delete(
        ["delete_id1", "delete_id2"],
        "ns1",
        "some_stram"
=======
        "some_stream",
>>>>>>> ef86321b
    )
    indexer.index(["delete_id1", "delete_id2"], "ns1", "some_stram")
    indexer.pinecone_index.delete.assert_called_with(filter={"_ab_record_id": {"$in": ["delete_id1", "delete_id2"]}}, namespace="ns1")
    indexer.pinecone_index.upsert.assert_called_with(
        vectors=(
            (ANY, [1, 2, 3], {"_ab_stream": "abc", "text": "test"}),
            (ANY, [4, 5, 6], {"_ab_stream": "abc", "text": "test2"}),
        ),
        async_req=True,
        show_progress=False,
        namespace="ns1",
    )


def test_pinecone_index_upsert_and_delete_starter(mock_describe_index):
    indexer = create_pinecone_indexer()
    indexer._pod_type = "starter"
    indexer.pinecone_index.query.side_effect = [
        MagicMock(matches=[MagicMock(id="doc_id1"), MagicMock(id="doc_id2")]),
        MagicMock(matches=[MagicMock(id="doc_id3")]),
        MagicMock(matches=[]),
    ]
    indexer.index(
        [
            Mock(page_content="test", metadata={"_ab_stream": "abc"}, embedding=[1, 2, 3]),
            Mock(page_content="test2", metadata={"_ab_stream": "abc"}, embedding=[4, 5, 6]),
        ],
        "ns1",
<<<<<<< HEAD
        "some_stream"
    )
    indexer.delete(
        ["delete_id1", "delete_id2"],
        "ns1",
        "some_stram"
=======
        "some_stream",
>>>>>>> ef86321b
    )
    indexer.index(["delete_id1", "delete_id2"], "ns1", "some_stram")
    indexer.pinecone_index.query.assert_called_with(
        vector=[0, 0, 0], filter={"_ab_record_id": {"$in": ["delete_id1", "delete_id2"]}}, top_k=10_000, namespace="ns1"
    )
    indexer.pinecone_index.delete.assert_has_calls([call(ids=["doc_id1", "doc_id2"]), call(ids=["doc_id3"])], namespace="ns1")
    indexer.pinecone_index.upsert.assert_called_with(
        vectors=(
            (ANY, [1, 2, 3], {"_ab_stream": "abc", "text": "test"}),
            (ANY, [4, 5, 6], {"_ab_stream": "abc", "text": "test2"}),
        ),
        async_req=True,
        show_progress=False,
        namespace="ns1",
    )


def test_pinecone_index_delete_1k_limit(mock_describe_index):
    indexer = create_pinecone_indexer()
    indexer._pod_type = "starter"
    indexer.pinecone_index.query.side_effect = [
        MagicMock(matches=[MagicMock(id=f"doc_id_{str(i)}") for i in range(1300)]),
        MagicMock(matches=[]),
    ]
    indexer.delete(["delete_id1"], "ns1", "some_stream")
    indexer.pinecone_index.delete.assert_has_calls(
        [
            call(ids=[f"doc_id_{str(i)}" for i in range(1000)], namespace="ns1"),
            call(ids=[f"doc_id_{str(i+1000)}" for i in range(300)], namespace="ns1"),
        ]
    )


def test_pinecone_index_empty_batch():
    indexer = create_pinecone_indexer()
    indexer.index([], "ns1", "some_stream")
    indexer.pinecone_index.delete.assert_not_called()
    indexer.pinecone_index.upsert.assert_not_called()


def test_pinecone_index_upsert_batching():
    indexer = create_pinecone_indexer()
    indexer.index(
        [Mock(page_content=f"test {i}", metadata={"_ab_stream": "abc"}, embedding=[i, i, i]) for i in range(50)],
        "ns1",
        "some_stream",
    )
    assert indexer.pinecone_index.upsert.call_count == 2
    for i in range(40):
        assert indexer.pinecone_index.upsert.call_args_list[0].kwargs["vectors"][i] == (
            ANY,
            [i, i, i],
            {"_ab_stream": "abc", "text": f"test {i}"},
        )
    for i in range(40, 50):
        assert indexer.pinecone_index.upsert.call_args_list[1].kwargs["vectors"][i - 40] == (
            ANY,
            [i, i, i],
            {"_ab_stream": "abc", "text": f"test {i}"},
        )


def generate_catalog():
    return ConfiguredAirbyteCatalog.parse_obj(
        {
            "streams": [
                {
                    "stream": {
                        "name": "example_stream",
                        "json_schema": {"$schema": "http://json-schema.org/draft-07/schema#", "type": "object", "properties": {}},
                        "supported_sync_modes": ["full_refresh", "incremental"],
                        "source_defined_cursor": False,
                        "default_cursor_field": ["column_name"],
                        "namespace": "ns1",
                    },
                    "primary_key": [["id"]],
                    "sync_mode": "incremental",
                    "destination_sync_mode": "append_dedup",
                },
                {
                    "stream": {
                        "name": "example_stream2",
                        "json_schema": {"$schema": "http://json-schema.org/draft-07/schema#", "type": "object", "properties": {}},
                        "supported_sync_modes": ["full_refresh", "incremental"],
                        "source_defined_cursor": False,
                        "default_cursor_field": ["column_name"],
                        "namespace": "ns2",
                    },
                    "primary_key": [["id"]],
                    "sync_mode": "full_refresh",
                    "destination_sync_mode": "overwrite",
                },
            ]
        }
    )


def test_pinecone_pre_sync(mock_describe_index):
    indexer = create_pinecone_indexer()
    indexer.pre_sync(generate_catalog())
    indexer.pinecone_index.delete.assert_called_with(filter={"_ab_stream": "example_stream2"}, namespace="ns2")


def test_pinecone_pre_sync_starter(mock_describe_index):
    mock_describe_index.return_value = create_index_description(pod_type="starter")
    indexer = create_pinecone_indexer()
    indexer.pinecone_index.query.side_effect = [
        MagicMock(matches=[MagicMock(id="doc_id1"), MagicMock(id="doc_id2")]),
        MagicMock(matches=[]),
    ]
    indexer.pre_sync(generate_catalog())
    indexer.pinecone_index.query.assert_called_with(
        vector=[0, 0, 0], filter={"_ab_stream": "example_stream2"}, top_k=10_000, namespace="ns2"
    )
    indexer.pinecone_index.delete.assert_called_with(ids=["doc_id1", "doc_id2"], namespace="ns2")


@pytest.mark.parametrize(
    "describe_throws,reported_dimensions,check_succeeds",
    [
        (False, 3, True),
        (False, 4, False),
        (True, 3, False),
        (True, 4, False),
    ],
)
@patch("pinecone.describe_index")
def test_pinecone_check(describe_mock, describe_throws, reported_dimensions, check_succeeds):
    indexer = create_pinecone_indexer()
    indexer.embedding_dimensions = 3
    if describe_throws:
        describe_mock.side_effect = Exception("describe failed")
    describe_mock.return_value = create_index_description(dimensions=reported_dimensions)
    result = indexer.check()
    if check_succeeds:
        assert result is None
    else:
        assert result is not None


def test_metadata_normalization():
    indexer = create_pinecone_indexer()

    indexer._pod_type = "p1"
    indexer.index(
        [
            Mock(
                page_content="test",
                embedding=[1, 2, 3],
                metadata={
                    "_ab_stream": "abc",
                    "id": 1,
                    "a_complex_field": {"a_nested_field": "a_nested_value"},
                    "too_big": "a" * 40_000,
                    "small": "a",
                },
            ),
        ],
        None,
        "some_stream",
    )
    indexer.pinecone_index.upsert.assert_called_with(
        vectors=((ANY, [1, 2, 3], {"_ab_stream": "abc", "text": "test", "small": "a", "id": 1}),),
        async_req=True,
        show_progress=False,
        namespace=None,
    )<|MERGE_RESOLUTION|>--- conflicted
+++ resolved
@@ -52,18 +52,13 @@
             Mock(page_content="test2", metadata={"_ab_stream": "abc"}, embedding=[4, 5, 6]),
         ],
         "ns1",
-<<<<<<< HEAD
         "some_stream"
     )
     indexer.delete(
         ["delete_id1", "delete_id2"],
         "ns1",
         "some_stram"
-=======
-        "some_stream",
->>>>>>> ef86321b
-    )
-    indexer.index(["delete_id1", "delete_id2"], "ns1", "some_stram")
+    )
     indexer.pinecone_index.delete.assert_called_with(filter={"_ab_record_id": {"$in": ["delete_id1", "delete_id2"]}}, namespace="ns1")
     indexer.pinecone_index.upsert.assert_called_with(
         vectors=(
@@ -90,22 +85,17 @@
             Mock(page_content="test2", metadata={"_ab_stream": "abc"}, embedding=[4, 5, 6]),
         ],
         "ns1",
-<<<<<<< HEAD
         "some_stream"
     )
     indexer.delete(
         ["delete_id1", "delete_id2"],
         "ns1",
         "some_stram"
-=======
-        "some_stream",
->>>>>>> ef86321b
-    )
-    indexer.index(["delete_id1", "delete_id2"], "ns1", "some_stram")
+    )
     indexer.pinecone_index.query.assert_called_with(
         vector=[0, 0, 0], filter={"_ab_record_id": {"$in": ["delete_id1", "delete_id2"]}}, top_k=10_000, namespace="ns1"
     )
-    indexer.pinecone_index.delete.assert_has_calls([call(ids=["doc_id1", "doc_id2"]), call(ids=["doc_id3"])], namespace="ns1")
+    indexer.pinecone_index.delete.assert_has_calls([call(ids=["doc_id1", "doc_id2"], namespace="ns1"), call(ids=["doc_id3"], namespace="ns1")])
     indexer.pinecone_index.upsert.assert_called_with(
         vectors=(
             (ANY, [1, 2, 3], {"_ab_stream": "abc", "text": "test"}),
