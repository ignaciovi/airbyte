/*
 * Copyright (c) 2022 Airbyte, Inc., all rights reserved.
 */

package io.airbyte.integrations.source.mysql_strict_encrypt;

import static io.airbyte.integrations.source.mysql.MySqlSource.SSL_PARAMETERS;

import com.fasterxml.jackson.databind.JsonNode;
import com.google.common.collect.ImmutableMap;
import com.google.common.collect.Lists;
import io.airbyte.commons.json.Jsons;
import io.airbyte.commons.resources.MoreResources;
import io.airbyte.db.Database;
import io.airbyte.db.factory.DSLContextFactory;
import io.airbyte.db.factory.DatabaseDriver;
import io.airbyte.db.jdbc.JdbcUtils;
import io.airbyte.integrations.base.ssh.SshHelpers;
import io.airbyte.integrations.standardtest.source.SourceAcceptanceTest;
import io.airbyte.integrations.standardtest.source.TestDestinationEnv;
import io.airbyte.protocol.models.CatalogHelpers;
import io.airbyte.protocol.models.ConfiguredAirbyteCatalog;
import io.airbyte.protocol.models.ConfiguredAirbyteStream;
import io.airbyte.protocol.models.ConnectorSpecification;
import io.airbyte.protocol.models.DestinationSyncMode;
import io.airbyte.protocol.models.Field;
import io.airbyte.protocol.models.JsonSchemaType;
import io.airbyte.protocol.models.SyncMode;
import java.util.HashMap;
import org.jooq.DSLContext;
import org.jooq.SQLDialect;
import org.testcontainers.containers.MySQLContainer;

public class MySqlStrictEncryptSourceAcceptanceTest extends SourceAcceptanceTest {

  private static final String STREAM_NAME = "id_and_name";
  private static final String STREAM_NAME2 = "public.starships";

  protected MySQLContainer<?> container;
  protected JsonNode config;

  @Override
  protected void setupEnvironment(final TestDestinationEnv environment) throws Exception {
    container = new MySQLContainer<>("mysql:8.0");
    container.start();
<<<<<<< HEAD
    final JsonNode replicationMethod = Jsons.jsonNode(ImmutableMap.builder()
        .put("method", "STANDARD")
        .build());
=======

    var sslMode = ImmutableMap.builder()
        .put(JdbcUtils.MODE_KEY, "required")
        .build();

>>>>>>> b9a4c3d6
    config = Jsons.jsonNode(ImmutableMap.builder()
        .put(JdbcUtils.HOST_KEY, container.getHost())
        .put(JdbcUtils.PORT_KEY, container.getFirstMappedPort())
        .put(JdbcUtils.DATABASE_KEY, container.getDatabaseName())
        .put(JdbcUtils.USERNAME_KEY, container.getUsername())
        .put(JdbcUtils.PASSWORD_KEY, container.getPassword())
<<<<<<< HEAD
        .put("replication_method", replicationMethod)
=======
        .put(JdbcUtils.SSL_MODE_KEY, sslMode)
        .put("replication_method", MySqlSource.ReplicationMethod.STANDARD)
>>>>>>> b9a4c3d6
        .build());

    try (final DSLContext dslContext = DSLContextFactory.create(
        config.get(JdbcUtils.USERNAME_KEY).asText(),
        config.get(JdbcUtils.PASSWORD_KEY).asText(),
        DatabaseDriver.MYSQL.getDriverClassName(),
        String.format("jdbc:mysql://%s:%s/%s?%s",
            config.get(JdbcUtils.HOST_KEY).asText(),
            config.get(JdbcUtils.PORT_KEY).asText(),
            config.get(JdbcUtils.DATABASE_KEY).asText(),
            String.join("&", SSL_PARAMETERS)),
        SQLDialect.MYSQL)) {
      final Database database = new Database(dslContext);

      database.query(ctx -> {
        ctx.fetch("CREATE TABLE id_and_name(id INTEGER, name VARCHAR(200));");
        ctx.fetch("INSERT INTO id_and_name (id, name) VALUES (1,'picard'),  (2, 'crusher'), (3, 'vash');");
        ctx.fetch("CREATE TABLE starships(id INTEGER, name VARCHAR(200));");
        ctx.fetch("INSERT INTO starships (id, name) VALUES (1,'enterprise-d'),  (2, 'defiant'), (3, 'yamato');");
        return null;
      });
    }
  }

  @Override
  protected void tearDown(final TestDestinationEnv testEnv) {
    container.close();
  }

  @Override
  protected String getImageName() {
    return "airbyte/source-mysql-strict-encrypt:dev";
  }

  @Override
  protected ConnectorSpecification getSpec() throws Exception {
    return SshHelpers.injectSshIntoSpec(Jsons.deserialize(MoreResources.readResource("expected_spec.json"), ConnectorSpecification.class));
  }

  @Override
  protected JsonNode getConfig() {
    return config;
  }

  @Override
  protected ConfiguredAirbyteCatalog getConfiguredCatalog() {
    return new ConfiguredAirbyteCatalog().withStreams(Lists.newArrayList(
        new ConfiguredAirbyteStream()
            .withSyncMode(SyncMode.INCREMENTAL)
            .withCursorField(Lists.newArrayList("id"))
            .withDestinationSyncMode(DestinationSyncMode.APPEND)
            .withStream(CatalogHelpers.createAirbyteStream(
                String.format("%s.%s", config.get(JdbcUtils.DATABASE_KEY).asText(), STREAM_NAME),
                Field.of("id", JsonSchemaType.NUMBER),
                Field.of("name", JsonSchemaType.STRING))
                .withSupportedSyncModes(Lists.newArrayList(SyncMode.FULL_REFRESH, SyncMode.INCREMENTAL))),
        new ConfiguredAirbyteStream()
            .withSyncMode(SyncMode.INCREMENTAL)
            .withCursorField(Lists.newArrayList("id"))
            .withDestinationSyncMode(DestinationSyncMode.APPEND)
            .withStream(CatalogHelpers.createAirbyteStream(
                String.format("%s.%s", config.get(JdbcUtils.DATABASE_KEY).asText(), STREAM_NAME2),
                Field.of("id", JsonSchemaType.NUMBER),
                Field.of("name", JsonSchemaType.STRING))
                .withSupportedSyncModes(Lists.newArrayList(SyncMode.FULL_REFRESH, SyncMode.INCREMENTAL)))));
  }

  @Override
  protected JsonNode getState() {
    return Jsons.jsonNode(new HashMap<>());
  }

}<|MERGE_RESOLUTION|>--- conflicted
+++ resolved
@@ -43,29 +43,21 @@
   protected void setupEnvironment(final TestDestinationEnv environment) throws Exception {
     container = new MySQLContainer<>("mysql:8.0");
     container.start();
-<<<<<<< HEAD
+
+    var sslMode = ImmutableMap.builder()
+            .put(JdbcUtils.MODE_KEY, "required")
+            .build();
     final JsonNode replicationMethod = Jsons.jsonNode(ImmutableMap.builder()
         .put("method", "STANDARD")
         .build());
-=======
-
-    var sslMode = ImmutableMap.builder()
-        .put(JdbcUtils.MODE_KEY, "required")
-        .build();
-
->>>>>>> b9a4c3d6
     config = Jsons.jsonNode(ImmutableMap.builder()
         .put(JdbcUtils.HOST_KEY, container.getHost())
         .put(JdbcUtils.PORT_KEY, container.getFirstMappedPort())
         .put(JdbcUtils.DATABASE_KEY, container.getDatabaseName())
         .put(JdbcUtils.USERNAME_KEY, container.getUsername())
         .put(JdbcUtils.PASSWORD_KEY, container.getPassword())
-<<<<<<< HEAD
+        .put(JdbcUtils.SSL_MODE_KEY, sslMode)
         .put("replication_method", replicationMethod)
-=======
-        .put(JdbcUtils.SSL_MODE_KEY, sslMode)
-        .put("replication_method", MySqlSource.ReplicationMethod.STANDARD)
->>>>>>> b9a4c3d6
         .build());
 
     try (final DSLContext dslContext = DSLContextFactory.create(
