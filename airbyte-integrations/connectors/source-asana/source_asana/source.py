#
# Copyright (c) 2023 Airbyte, Inc., all rights reserved.
#


from typing import Any, List, Mapping, Tuple, Union

from airbyte_cdk import AirbyteLogger
from airbyte_cdk.models import SyncMode
from airbyte_cdk.sources import AbstractSource
from airbyte_cdk.sources.streams import Stream
from airbyte_cdk.sources.streams.http.auth import TokenAuthenticator
from source_asana.oauth import AsanaOauth2Authenticator

<<<<<<< HEAD
from .streams import CustomFields, Projects, Sections, StoriesCompact, Stories, Tags, Tasks, TeamMemberships, Teams, Users, Workspaces
=======
from .streams import CustomFields, Projects, Sections, SectionsCompact, Stories, Tags, Tasks, TeamMemberships, Teams, Users, Workspaces
>>>>>>> 8e1fea4d


class SourceAsana(AbstractSource):
    def check_connection(self, logger: AirbyteLogger, config: Mapping[str, Any]) -> Tuple[bool, Any]:
        try:
            workspaces_stream = Workspaces(authenticator=self._get_authenticator(config))
            next(workspaces_stream.read_records(sync_mode=SyncMode.full_refresh))
            return True, None
        except Exception as e:
            return False, e

    @staticmethod
    def _get_authenticator(config: dict) -> Union[TokenAuthenticator, AsanaOauth2Authenticator]:
        if "access_token" in config:
            # Before Oauth we had Person Access Token stored under "access_token"
            # config field, this code here is for backward compatibility
            return TokenAuthenticator(token=config["access_token"])
        creds = config.get("credentials")
        if "personal_access_token" in creds:
            return TokenAuthenticator(token=creds["personal_access_token"])
        else:
            return AsanaOauth2Authenticator(
                token_refresh_endpoint="https://app.asana.com/-/oauth_token",
                client_secret=creds["client_secret"],
                client_id=creds["client_id"],
                refresh_token=creds["refresh_token"],
            )

    def streams(self, config: Mapping[str, Any]) -> List[Stream]:
        args = {"authenticator": self._get_authenticator(config)}
        return [
            CustomFields(**args),
            Projects(**args),
            SectionsCompact(**args),
            Sections(**args),
            StoriesCompact(**args),
            Stories(**args),
            Tags(**args),
            Tasks(**args),
            Teams(**args),
            TeamMemberships(**args),
            Users(**args),
            Workspaces(**args),
        ]<|MERGE_RESOLUTION|>--- conflicted
+++ resolved
@@ -12,11 +12,7 @@
 from airbyte_cdk.sources.streams.http.auth import TokenAuthenticator
 from source_asana.oauth import AsanaOauth2Authenticator
 
-<<<<<<< HEAD
-from .streams import CustomFields, Projects, Sections, StoriesCompact, Stories, Tags, Tasks, TeamMemberships, Teams, Users, Workspaces
-=======
-from .streams import CustomFields, Projects, Sections, SectionsCompact, Stories, Tags, Tasks, TeamMemberships, Teams, Users, Workspaces
->>>>>>> 8e1fea4d
+from .streams import CustomFields, Events, Projects, Sections, SectionsCompact, StoriesCompact, Stories, Tags, Tasks, TeamMemberships, Teams, Users, Workspaces
 
 
 class SourceAsana(AbstractSource):
@@ -49,6 +45,7 @@
         args = {"authenticator": self._get_authenticator(config)}
         return [
             CustomFields(**args),
+            Events(**args),
             Projects(**args),
             SectionsCompact(**args),
             Sections(**args),
