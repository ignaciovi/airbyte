--- conflicted
+++ resolved
@@ -10,11 +10,7 @@
   connectorSubtype: api
   connectorType: source
   definitionId: 325e0640-e7b3-4e24-b823-3361008f603f
-<<<<<<< HEAD
-  dockerImageTag: 0.2.1
-=======
-  dockerImageTag: 0.1.2
->>>>>>> 1095bf75
+  dockerImageTag: 0.2.0
   dockerRepository: airbyte/source-zendesk-sunshine
   githubIssueLabel: source-zendesk-sunshine
   icon: zendesk-sunshine.svg
@@ -28,10 +24,6 @@
     - language:lowcode
   ab_internal:
     sl: 100
-<<<<<<< HEAD
-    ql: 200
-=======
     ql: 100
   supportLevel: community
->>>>>>> 1095bf75
 metadataSpecVersion: "1.0"