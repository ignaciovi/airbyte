--- conflicted
+++ resolved
@@ -9,11 +9,7 @@
   connectorSubtype: api
   connectorType: source
   definitionId: 77225a51-cd15-4a13-af02-65816bd0ecf4
-<<<<<<< HEAD
-  dockerImageTag: 1.1.3
-=======
-  dockerImageTag: 1.2.0
->>>>>>> 2f6dcbc6
+  dockerImageTag: 1.3.0
   dockerRepository: airbyte/source-square
   documentationUrl: https://docs.airbyte.com/integrations/sources/square
   githubIssueLabel: source-square
