--- conflicted
+++ resolved
@@ -65,7 +65,14 @@
         "uniqueItems": true,
         "order": 7
       },
-<<<<<<< HEAD
+      "look_back_window": {
+        "title": "Look Back Window",
+        "description": "The amount of days to go back in time to get the updated data from Amazon Ads",
+        "default": 3,
+        "examples": [3, 10],
+        "order": 8,
+        "type": "integer"
+      },
       "report_record_types": {
         "title": "Report Record Types",
         "description": "Optional configuration which accepts an array of string of record types. Leave blank for default behaviour to pull all report types. Use this config option only if you want to pull specific report type(s). See <a href=\"https://advertising.amazon.com/API/docs/en-us/reporting/v2/report-types\">docs</a> for more details",
@@ -84,17 +91,7 @@
         },
         "type": "array",
         "uniqueItems": true,
-        "order": 8
-=======
-      "look_back_window": {
-        "title": "Look Back Window",
-        "description": "The amount of days to go back in time to get the updated data from Amazon Ads",
-        "default": 3,
-        "examples": [3, 10],
-        "order": 8,
-        "type": "integer"
->>>>>>> 63064d9f
-      }
+        "order": 9
     },
     "required": ["client_id", "client_secret", "refresh_token"],
     "additionalProperties": true
