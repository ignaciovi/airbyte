--- conflicted
+++ resolved
@@ -270,12 +270,9 @@
 
 | Version | Date       | Pull Request                                           | Subject                                                                                                         |
 |:--------|:-----------|:-------------------------------------------------------|:----------------------------------------------------------------------------------------------------------------|
-<<<<<<< HEAD
-| 0.4.17  | 2022-05-25 | [13166](https://github.com/airbytehq/airbyte/pull/13166) | Added timezone awareness and handle BC dates |
-=======
+| 0.4.19  | 2022-05-25 | [13166](https://github.com/airbytehq/airbyte/pull/13166) | Added timezone awareness and handle BC dates |
 | 0.4.18  | 2022-05-25 | [13083](https://github.com/airbytehq/airbyte/pull/13083) | Add support for tsquey type |
 | 0.4.17  | 2022-05-19 | [13016](https://github.com/airbytehq/airbyte/pull/13016) | CDC modify schema to allow null values |
->>>>>>> 16de42fd
 | 0.4.16  | 2022-05-14 | [12840](https://github.com/airbytehq/airbyte/pull/12840) | Added custom JDBC parameters field |
 | 0.4.15  | 2022-05-13 | [12834](https://github.com/airbytehq/airbyte/pull/12834) | Fix the bug that the connector returns empty catalog for Azure Postgres database |
 | 0.4.14  | 2022-05-08 | [12689](https://github.com/airbytehq/airbyte/pull/12689) | Add table retrieval according to role-based `SELECT` privilege |
